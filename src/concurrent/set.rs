use std::fmt::Debug;
use std::ops::RangeBounds;
use std::{borrow::Borrow, sync::Arc};

use crossbeam_skiplist::SkipMap;
use crossbeam_utils::sync::ShardedLock;
use parking_lot::{ArcMutexGuard, Mutex, RawMutex};
use std::iter::FusedIterator;

<<<<<<< HEAD
use crate::cdc::change::ChangeEvent;
use crate::core::constants::DEFAULT_INNER_SIZE;
use crate::core::node::*;

pub type Node<T> = Arc<Mutex<Vec<T>>>;
=======
use crate::core::constants::DEFAULT_INNER_SIZE;
use crate::core::node::*;

type Node<T> = Arc<Mutex<Vec<T>>>;
>>>>>>> a26e239a

/// A **persistent** concurrent ordered set based on a B-Tree.
///
/// See [`BTreeMap`]'s documentation for a detailed discussion of this collection's performance
/// benefits and drawbacks.
///
/// It is a logic error for an item to be modified in such a way that the item's ordering relative
/// to any other item, as determined by the [`Ord`] trait, changes while it is in the set. This is
/// normally only possible through [`Cell`], [`RefCell`], global state, I/O, or unsafe code.
/// The behavior resulting from such a logic error is not specified, but will be encapsulated to the
/// `BTreeSet` that observed the logic error and not result in undefined behavior. This could
/// include panics, incorrect results, aborts, memory leaks, and non-termination.
///
/// Iterators returned by [`crate::BTreeSet::iter`] produce their items in order, and take worst-case
/// logarithmic and amortized constant time per item returned.
///
/// [`Cell`]: crate::core::cell::Cell
/// [`RefCell`]: crate::core::cell::RefCell
///
/// # Examples
///
/// ```
/// use indexset::concurrent::set::BTreeSet;
///
/// // Type inference lets us omit an explicit type signature (which
/// // would be `BTreeSet<&str>` in this example).
/// let mut books = BTreeSet::new();
///
/// // Add some books.
/// books.insert("A Dance With Dragons");
/// books.insert("To Kill a Mockingbird");
/// books.insert("The Odyssey");
/// books.insert("The Great Gatsby");
///
/// // Check for a specific one.
/// if !books.contains("The Winds of Winter") {
///     println!("We have {} books, but The Winds of Winter ain't one.",
///              books.len());
/// }
///
/// // Remove a book.
/// books.remove("The Odyssey");
///
/// // Iterate over everything.
/// for book in &books {
///     println!("{book}");
/// }
/// ```
///
/// A `BTreeSet` with a known list of items can be initialized from an array:
///
/// ```
/// use indexset::concurrent::set::BTreeSet;
///
/// let set = BTreeSet::from_iter([1, 2, 3]);
/// ```
#[derive(Debug)]
pub struct BTreeSet<T>
where
    T: Ord + Clone + 'static,
{
<<<<<<< HEAD
    pub(crate) index: SkipMap<T, Node<T>>,
    index_lock: ShardedLock<()>,
    node_capacity: usize,
=======
    index: SkipMap<T, Node<T>>,
    index_lock: ShardedLock<()>,
>>>>>>> a26e239a
}
impl<T: Ord + Clone + 'static> Default for BTreeSet<T> {
    fn default() -> Self {
        let index = SkipMap::new();

        Self {
            index,
            index_lock: ShardedLock::new(()),
<<<<<<< HEAD
            node_capacity: DEFAULT_INNER_SIZE,
=======
>>>>>>> a26e239a
        }
    }
}

type OldVersion<T> = Node<T>;
type CurrentVersion<T> = Node<T>;

enum Operation<T: Send> {
    Split(OldVersion<T>, T, T),
    UpdateMax(CurrentVersion<T>, T),
<<<<<<< HEAD
    MakeUnreachable(CurrentVersion<T>, T),
}

impl<T: Ord + Send + Clone + 'static> Operation<T> {
    fn commit(self, index: &SkipMap<T, Node<T>>) -> Result<(Option<T>, Vec<ChangeEvent<T>>), ()> {
=======
    MakeUnreachable(CurrentVersion<T>, T)
}

impl<T: Ord + Send + Clone + 'static> Operation<T> {
    fn commit(self, index: &SkipMap<T, Node<T>>) -> Result<Option<T>, ()> {
>>>>>>> a26e239a
        match self {
            Operation::Split(old_node, old_max, value) => {
                let mut guard = old_node.lock_arc();
                if let Some(entry) = index.get(&old_max) {
                    if Arc::ptr_eq(entry.value(), &old_node) {
<<<<<<< HEAD
                        let mut cdc = vec![];
=======
>>>>>>> a26e239a
                        index.remove(&old_max);
                        let mut new_vec = guard.halve();

                        let mut old_value: Option<T> = None;
                        let mut insert_attempted = false;
                        if let Some(max) = guard.last().cloned() {
                            if max > value {
                                let (inserted, idx) = NodeLike::insert(&mut *guard, value.clone());
                                insert_attempted = true;
                                if !inserted {
<<<<<<< HEAD
                                    old_value = NodeLike::replace(&mut *guard, idx, value.clone())
                                }
                            }

                            #[cfg(feature = "cdc")]
                            {
                                let node_removal = ChangeEvent::RemoveNode(old_max);
                                let node_insertion_1 =
                                    ChangeEvent::InsertNode(max.clone(), old_node.clone());
                                cdc.push(node_removal);
                                cdc.push(node_insertion_1);
                            }
=======
                                    old_value = NodeLike::replace(&mut *guard, idx, value.clone())  
                                }
                            }

>>>>>>> a26e239a
                            index.insert(max, old_node.clone());
                        }

                        if let Some(mut max) = new_vec.last().cloned() {
                            if !insert_attempted {
                                let (inserted, idx) = NodeLike::insert(&mut new_vec, value.clone());
                                if inserted {
                                    if value > max {
                                        max = value;
                                    }
                                } else {
                                    old_value = NodeLike::replace(&mut new_vec, idx, value);
                                }
                            }
<<<<<<< HEAD

                            let new_node = Arc::new(Mutex::new(new_vec));

                            #[cfg(feature = "cdc")]
                            {
                                let node_insertion_2 =
                                    ChangeEvent::InsertNode(max.clone(), new_node.clone());
                                cdc.push(node_insertion_2);
                            }
                            index.insert(max, new_node);
                        }

                        return Ok((old_value, cdc));
                    }
=======
                            index.insert(max, Arc::new(Mutex::new(new_vec)));
                        }
                        
                        return Ok(old_value);
                    }

>>>>>>> a26e239a
                }

                Err(())
            }
            Operation::UpdateMax(node, old_max) => {
                let guard = node.lock_arc();
                let new_max = guard.last().unwrap();
                if let Some(entry) = index.get(&old_max) {
                    if Arc::ptr_eq(entry.value(), &node) {
<<<<<<< HEAD
                        let mut cdc = vec![];
                        return Ok(match new_max.cmp(&old_max) {
                            std::cmp::Ordering::Equal => (None, cdc),
=======
                        return Ok(match new_max.cmp(&old_max) {
                            std::cmp::Ordering::Equal => None,
>>>>>>> a26e239a
                            std::cmp::Ordering::Greater | std::cmp::Ordering::Less => {
                                index.remove(&old_max);
                                index.insert(new_max.clone(), node.clone());

<<<<<<< HEAD
                                #[cfg(feature = "cdc")]
                                {
                                    let node_removal = ChangeEvent::RemoveNode(old_max.clone());
                                    cdc.push(node_removal);
                                    let node_insertion =
                                        ChangeEvent::InsertNode(new_max.clone(), node.clone());
                                    cdc.push(node_insertion);
                                }

                                (None, cdc)
                            }
                        });
=======
                                None
                            }
                        })
>>>>>>> a26e239a
                    }
                }

                Err(())
            }
            Operation::MakeUnreachable(node, old_max) => {
                let guard = node.lock_arc();
                let new_max = guard.last();
                if let Some(entry) = index.get(&old_max) {
                    if Arc::ptr_eq(entry.value(), &node) {
                        return match new_max.cmp(&Some(&old_max)) {
                            std::cmp::Ordering::Less => {
<<<<<<< HEAD
                                let mut cdc = vec![];

                                #[cfg(feature = "cdc")]
                                {
                                    let node_removal = ChangeEvent::RemoveNode(old_max.clone());
                                    cdc.push(node_removal);
                                }
                                index.remove(&old_max);

                                Ok((None, cdc))
                            }
                            _ => Err(()),
                        };
=======
                                index.remove(&old_max);

                                Ok(None)
                            },
                            _ => {
                                Err(())
                            }
                        }
>>>>>>> a26e239a
                    }
                }

                Err(())
            }
        }
    }
}

pub struct Ref<T: Ord + Clone + Send> {
    node_guard: ArcMutexGuard<RawMutex, Vec<T>>,
    position: usize,
}

impl<T: Ord + Clone + Send> Ref<T> {
    pub fn get(&self) -> &T {
        self.node_guard.get(self.position).unwrap()
    }
}

impl<T: Ord + Clone + Send> BTreeSet<T> {
    pub fn new() -> Self {
        Self::default()
    }
<<<<<<< HEAD
    /// Makes a new, empty `BTreeSet` with the given maximum node size. Allocates one vec with
    /// the capacity set to be the specified node size.
    ///
    /// # Examples
    ///
    /// ```
    /// use indexset::concurrent::set::BTreeSet;
    ///
    /// let set: BTreeSet<i32> = BTreeSet::with_maximum_node_size(128);
    pub fn with_maximum_node_size(node_capacity: usize) -> Self {
        Self {
            index: SkipMap::new(),
            index_lock: ShardedLock::new(()),
            node_capacity,
        }
    }
    pub(crate) fn put_cdc(&self, value: T) -> (Option<T>, Vec<ChangeEvent<T>>) {
        loop {
            let mut cdc = vec![];
=======
    pub(crate) fn put(&self, value: T) -> Option<T> {
        loop {
>>>>>>> a26e239a
            let mut _global_guard = self.index_lock.read();
            let target_node_entry = match self.index.lower_bound(std::ops::Bound::Included(&value))
            {
                Some(entry) => entry,
                None => {
                    if let Some(last) = self.index.back() {
                        last
                    } else {
<<<<<<< HEAD
                        let mut first_vec = Vec::with_capacity(self.node_capacity);
                        first_vec.push(value.clone());

                        let first_node = Arc::new(Mutex::new(first_vec));

                        drop(_global_guard);
                        if let Ok(_) = self.index_lock.try_write() {
                            #[cfg(feature = "cdc")]
                            {
                                let node_insertion =
                                    ChangeEvent::InsertNode(value.clone(), first_node.clone());
                                cdc.push(node_insertion);
                            }

                            self.index.insert(value, first_node);

                            return (None, cdc);
                        }

                        continue;
                    }
                }
            };

            let mut node_guard = target_node_entry.value().lock_arc();
            let mut operation = None;
            if node_guard.len() < self.node_capacity {
                let old_max = node_guard.last().cloned();
                let (inserted, idx) = NodeLike::insert(&mut *node_guard, value.clone());
                if inserted {
                    if node_guard.last().cloned() == old_max {
                        #[cfg(feature = "cdc")]
                        {
                            let node_element_insertion =
                                ChangeEvent::InsertAt(old_max.clone().unwrap(), value.clone());
                            cdc.push(node_element_insertion);
                        }

                        return (Some(value), cdc);
                    }

                    if old_max.is_some() {
                        operation = Some(Operation::UpdateMax(
                            target_node_entry.value().clone(),
                            old_max.unwrap(),
                        ))
                    }
                } else {
                    #[cfg(feature = "cdc")]
                    {
                        let node_element_removal =
                            ChangeEvent::RemoveAt(old_max.clone().unwrap(), value.clone());
                        let node_element_insertion =
                            ChangeEvent::InsertAt(old_max.clone().unwrap(), value.clone());
                        cdc.push(node_element_removal);
                        cdc.push(node_element_insertion);
                    }

                    return (NodeLike::replace(&mut *node_guard, idx, value.clone()), cdc);
                }
            } else {
                operation = Some(Operation::Split(
                    target_node_entry.value().clone(),
                    target_node_entry.key().clone(),
                    value.clone(),
                ))
            }

            drop(_global_guard);
            drop(node_guard);
            let _global_guard = self.index_lock.write();

            if let Ok(value_cdc) = operation.unwrap().commit(&self.index) {
                return value_cdc;
            }
            drop(_global_guard);

            continue;
        }
    }
    /// Adds a value to the set.
    ///
    /// Returns whether the value was newly inserted. That is:
    ///
    /// - If the set did not previously contain an equal value, `true` is
    ///   returned.
    /// - If the set already contained an equal value, `false` is returned, and
    ///   the entry is not updated.
=======
                        let mut first_vec = Vec::with_capacity(DEFAULT_INNER_SIZE);
                        first_vec.push(value.clone());

                        let first_node = Arc::new(Mutex::new(first_vec));

                        drop(_global_guard);
                        if let Ok(_) = self.index_lock.try_write() {
                            self.index.insert(value.clone(), first_node);

                            return None;
                        }

                        continue;
                    }
                }
            };

            let mut node_guard = target_node_entry.value().lock_arc();
            let mut operation = None;
            if node_guard.len() < DEFAULT_INNER_SIZE {
                let old_max = node_guard.last().cloned();
                let (inserted, idx) = NodeLike::insert(&mut *node_guard, value.clone());
                if inserted {
                    if node_guard.last().cloned() == old_max {
                        return Some(value);
                    }

                    if old_max.is_some() {
                        operation = Some(Operation::UpdateMax(
                            target_node_entry.value().clone(),
                            old_max.unwrap(),
                        ))
                    }
                } else {
                    return NodeLike::replace(&mut *node_guard, idx, value.clone());
                }
            } else {
                operation = Some(Operation::Split(
                    target_node_entry.value().clone(),
                    target_node_entry.key().clone(),
                    value.clone(),
                ))
            }

            drop(_global_guard);
            drop(node_guard);
            let _global_guard = self.index_lock.write();

            if let Ok(value) = operation.unwrap().commit(&self.index) {
                return value;
            }
            drop(_global_guard);

            continue;
        }

    }
    /// Adds a value to the set.
    ///
    /// Returns whether the value was newly inserted. That is:
    ///
    /// - If the set did not previously contain an equal value, `true` is
    ///   returned.
    /// - If the set already contained an equal value, `false` is returned, and
    ///   the entry is not updated.
    ///
    /// # Examples
    ///
    /// ```
    /// use indexset::concurrent::set::BTreeSet;
    ///
    /// let mut set = BTreeSet::new();
    ///
    /// assert_eq!(set.insert(2), true);
    /// assert_eq!(set.insert(2), false);
    /// assert_eq!(set.len(), 1);
    /// ```
    pub fn insert(&self, value: T) -> bool {
        if let None = self.put(value) {
            return true
        }

        false
    }
    /// If the set contains an element equal to the value, removes it from the
    /// set and drops it. Returns whether such an element was present.
    ///
    /// The value may be any borrowed form of the set's element type,
    /// but the ordering on the borrowed form *must* match the
    /// ordering on the element type.
>>>>>>> a26e239a
    ///
    /// # Examples
    ///
    /// ```
    /// use indexset::concurrent::set::BTreeSet;
    ///
    /// let mut set = BTreeSet::new();
    ///
    /// set.insert(2);
    /// assert_eq!(set.remove(&2).is_some(), true);
    /// assert_eq!(set.remove(&2).is_some(), false);
    /// ```
<<<<<<< HEAD
    pub fn insert(&self, value: T) -> bool {
        if let (None, _) = self.put_cdc(value) {
            return true;
        }

        false
    }
    pub fn remove_cdc<Q>(&self, value: &Q) -> (Option<T>, Vec<ChangeEvent<T>>)
    where
        T: Borrow<Q>,
        Q: Ord + ?Sized,
    {
        loop {
            let mut cdc = vec![];
            let mut _global_guard = self.index_lock.read();
            if let Some(target_node_entry) =
                self.index.lower_bound(std::ops::Bound::Included(&value))
            {
                let mut node_guard = target_node_entry.value().lock_arc();
                let old_max = node_guard.last().cloned();
                let deleted = NodeLike::delete(&mut *node_guard, value);
                if deleted.is_none() {
                    return (None, cdc);
                }

                let operation = if node_guard.len() > 0 {
                    if old_max.as_ref() == node_guard.last() {
                        #[cfg(feature = "cdc")]
                        {
                            let _node_element_removal =
                                ChangeEvent::RemoveAt(old_max.unwrap(), deleted.clone().unwrap());
                            cdc.push(_node_element_removal);
                        }

                        return (deleted, cdc);
                    }

                    Some(Operation::UpdateMax(
                        target_node_entry.value().clone(),
                        old_max.unwrap(),
                    ))
                } else {
                    Some(Operation::MakeUnreachable(
                        target_node_entry.value().clone(),
                        old_max.unwrap(),
                    ))
                };

                drop(_global_guard);
                drop(node_guard);
                let _global_guard = self.index_lock.write();

                if let Ok(_) = operation.unwrap().commit(&self.index) {
                    return (deleted, cdc);
                }

                drop(_global_guard);

                continue;
            }

            break;
        }

        return (None, vec![]);
=======
    pub fn remove<Q>(&self, value: &Q) -> Option<T>
    where 
        T: Borrow<Q>,
        Q: Ord + ?Sized, 
    {
        loop {
            let mut _global_guard = self.index_lock.read();
            if let Some(target_node_entry) = self.index.lower_bound(std::ops::Bound::Included(&value)) {
                let mut node_guard = target_node_entry.value().lock_arc();
                let mut operation = None;
                let old_max = node_guard.last().cloned();
                let deleted = NodeLike::delete(&mut *node_guard, value);
                if deleted.is_none() {
                    return None;
                }

                if node_guard.len() > 0 {
                    if old_max.as_ref() == node_guard.last() {
                        return deleted
                    }

                    operation = Some(Operation::UpdateMax(target_node_entry.value().clone(), old_max.unwrap()))
                } else {
                    operation = Some(Operation::MakeUnreachable(target_node_entry.value().clone(), old_max.unwrap()))
                }

                drop(_global_guard);
                drop(node_guard);
                let _global_guard = self.index_lock.write();

                if let Ok(_) = operation.unwrap().commit(&self.index) {
                    return deleted;
                }

                drop(_global_guard);

                continue;
            }

            break;            
        }

        return None
    }
    fn locate_node<Q>(&self, value: &Q) -> Option<Arc<Mutex<Vec<T>>>>
    where
        T: Borrow<Q>,
        Q: Ord + ?Sized,
    {
        match self.index.lower_bound(std::ops::Bound::Included(&value)) {
            Some(entry) => Some(entry.value().clone()),
            None => self
                .index
                .back()
                .map(|last| last.value().clone())
                .or_else(|| self.index.front().map(|first| first.value().clone())),
        }
>>>>>>> a26e239a
    }
     /// Returns `true` if the set contains an element equal to the value.
    ///
    /// The value may be any borrowed form of the set's element type,
    /// but the ordering on the borrowed form *must* match the
    /// ordering on the element type.
    ///
    /// # Examples
    ///
    /// ```
    /// use indexset::concurrent::set::BTreeSet;
    ///
<<<<<<< HEAD
    /// let mut set = BTreeSet::new();
    ///
    /// set.insert(2);
    /// assert_eq!(set.remove(&2).is_some(), true);
    /// assert_eq!(set.remove(&2).is_some(), false);
    /// ```
    pub fn remove<Q>(&self, value: &Q) -> Option<T>
    where
        T: Borrow<Q>,
        Q: Ord + ?Sized,
    {
        return self.remove_cdc(value).0;
    }
    fn locate_node<Q>(&self, value: &Q) -> Option<Arc<Mutex<Vec<T>>>>
    where
        T: Borrow<Q>,
        Q: Ord + ?Sized,
    {
        match self.index.lower_bound(std::ops::Bound::Included(&value)) {
            Some(entry) => Some(entry.value().clone()),
            None => self
                .index
                .back()
                .map(|last| last.value().clone())
                .or_else(|| self.index.front().map(|first| first.value().clone())),
        }
    }
    /// Returns `true` if the set contains an element equal to the value.
    ///
    /// The value may be any borrowed form of the set's element type,
    /// but the ordering on the borrowed form *must* match the
    /// ordering on the element type.
    ///
    /// # Examples
    ///
    /// ```
    /// use indexset::concurrent::set::BTreeSet;
    ///
=======
>>>>>>> a26e239a
    /// let set = BTreeSet::from_iter([1, 2, 3]);
    /// assert_eq!(set.contains(&1), true);
    /// assert_eq!(set.contains(&4), false);
    /// ```
    pub fn contains<Q>(&self, value: &Q) -> bool
    where
        T: Borrow<Q>,
        Q: Ord + ?Sized,
    {
        if let Some(node) = self.locate_node(value) {
            return node.lock().contains(value);
        }

        false
    }
    pub fn get<'a, Q>(&'a self, value: &'a Q) -> Option<Ref<T>>
    where
        T: Borrow<Q>,
        Q: Ord + ?Sized,
    {
        if let Some(node) = self.locate_node(value) {
            let node_guard = node.lock_arc();
            let potential_position = node_guard.try_select(value);

            if let Some(position) = potential_position {
                return Some(Ref {
                    node_guard,
                    position,
                });
            }
        }

        None
    }
    pub fn len(&self) -> usize {
        self.index
            .iter()
            .map(|node| node.value().lock().len())
            .sum()
    }
}

impl<T> FromIterator<T> for BTreeSet<T>
where
    T: Ord + Clone + Send,
{
    fn from_iter<K: IntoIterator<Item = T>>(iter: K) -> Self {
        let btree = BTreeSet::new();
        iter.into_iter().for_each(|item| {
            btree.insert(item);
        });

        btree
    }
}

impl<T, const N: usize> From<[T; N]> for BTreeSet<T>
where
    T: Ord + Clone + Send,
{
    fn from(value: [T; N]) -> Self {
        let btree: BTreeSet<T> = Default::default();

        value.into_iter().for_each(|item| {
            btree.insert(item);
        });

        btree
    }
}

pub struct Iter<'a, T>
where
    T: Ord + Clone + Send + 'static,
{
    _btree: &'a BTreeSet<T>,
    current_front_entry: Option<crossbeam_skiplist::map::Entry<'a, T, Arc<Mutex<Vec<T>>>>>,
    current_front_entry_guard: Option<ArcMutexGuard<RawMutex, Vec<T>>>,
    current_front_entry_iter: Option<std::slice::Iter<'a, T>>,
    current_back_entry: Option<crossbeam_skiplist::map::Entry<'a, T, Arc<Mutex<Vec<T>>>>>,
    current_back_entry_guard: Option<ArcMutexGuard<RawMutex, Vec<T>>>,
    current_back_entry_iter: Option<std::slice::Iter<'a, T>>,
    last_front: Option<T>,
    last_back: Option<T>,
}

impl<'a, T> Iter<'a, T>
where
    T: Ord + Clone + Send + 'static,
{
    pub fn new(btree: &'a BTreeSet<T>) -> Self {
        let current_front_entry = btree.index.front();
        let (current_front_entry_guard, current_front_entry_iter) =
            if let Some(current_entry) = current_front_entry.clone() {
                let guard = current_entry.value().lock_arc();
                let iter = unsafe { std::mem::transmute(guard.iter()) };

                (Some(guard), Some(iter))
            } else {
                (None, None)
            };

        let current_back_entry = btree.index.back();
        let (current_back_entry_guard, current_back_entry_iter) =
            if let Some(current_entry) = current_back_entry.clone() {
                let mut guard = None;
                let mut iter = None;

                if let Some(front_entry) = current_front_entry.as_ref() {
                    if !Arc::ptr_eq(current_entry.value(), front_entry.value()) {
                        let new_guard = current_entry.value().lock_arc();
                        iter = Some(unsafe { std::mem::transmute(new_guard.iter()) });
                        guard = Some(new_guard);
                    }
                }

                (guard, iter)
            } else {
                (None, None)
            };

        Self {
            _btree: btree,
            current_front_entry,
            current_front_entry_guard,
            current_front_entry_iter,
            current_back_entry,
            current_back_entry_guard,
            current_back_entry_iter,
            last_front: None,
            last_back: None,
        }
    }
}

impl<'a, T> Iterator for Iter<'a, T>
where
    T: Ord + Clone + Send + 'static,
{
    type Item = &'a T;

    fn next(&mut self) -> Option<Self::Item> {
        if (self.last_front.is_some() || self.last_back.is_some())
            && self.last_front == self.last_back
        {
            return None;
        }

        loop {
            if self.current_front_entry_iter.is_none() {
                if let Some(next_entry) = self.current_front_entry.take().and_then(|e| e.next()) {
                    if let Some(next_entry_equals_to_next_back_entry) = self
                        .current_back_entry
                        .as_ref()
                        .and_then(|next_back_entry| Some(next_entry.key() == next_back_entry.key()))
                    {
                        if !next_entry_equals_to_next_back_entry {
                            let guard = next_entry.value().lock_arc();
                            let iter = unsafe { std::mem::transmute(guard.iter()) };
                            self.current_front_entry = Some(next_entry);
                            self.current_front_entry_guard = Some(guard);
                            self.current_front_entry_iter = Some(iter);

                            continue;
                        }
                    }
                }
<<<<<<< HEAD

                if let Some(next_value) =
                    self.current_back_entry_iter.as_mut().and_then(|i| i.next())
                {
                    self.last_front = Some(next_value.clone());

=======

                if let Some(next_value) =
                    self.current_back_entry_iter.as_mut().and_then(|i| i.next())
                {
                    self.last_front = Some(next_value.clone());

>>>>>>> a26e239a
                    return Some(next_value);
                }

                return None;
            }

            if let Some(next_value) = self
                .current_front_entry_iter
                .as_mut()
                .and_then(|i| i.next())
            {
                self.last_front = Some(next_value.clone());
<<<<<<< HEAD

                return Some(next_value);
            } else {
                self.current_front_entry_iter.take();
                self.current_front_entry_guard.take();

=======

                return Some(next_value);
            } else {
                self.current_front_entry_iter.take();
                self.current_front_entry_guard.take();

>>>>>>> a26e239a
                continue;
            }
        }
    }
}

impl<'a, T> DoubleEndedIterator for Iter<'a, T>
where
    T: Ord + Clone + Send + 'static,
{
    fn next_back(&mut self) -> Option<Self::Item> {
        if (self.last_front.is_some() || self.last_back.is_some())
            && self.last_front == self.last_back
        {
            return None;
        }

        loop {
            if self.current_back_entry_iter.is_none() {
                if let Some(next_back_entry) = self.current_back_entry.take().and_then(|e| e.prev())
                {
                    if let Some(next_entry_equals_to_next_back_entry) = self
                        .current_front_entry
                        .as_ref()
                        .and_then(|next_entry| Some(next_entry.key() == next_back_entry.key()))
                    {
                        if !next_entry_equals_to_next_back_entry {
                            let guard = next_back_entry.value().lock_arc();
                            let iter = unsafe { std::mem::transmute(guard.iter()) };

                            self.current_back_entry = Some(next_back_entry);
                            self.current_back_entry_guard = Some(guard);
                            self.current_back_entry_iter = Some(iter);

                            continue;
                        }
                    }
                }

                if let Some(next_value) = self
                    .current_front_entry_iter
                    .as_mut()
                    .and_then(|i| i.next_back())
                {
                    self.last_back = Some(next_value.clone());

                    return Some(next_value);
                }

                return None;
            }

            if let Some(next_value) = self
                .current_back_entry_iter
                .as_mut()
                .and_then(|i| i.next_back())
            {
                self.last_back = Some(next_value.clone());
<<<<<<< HEAD

                return Some(next_value);
            } else {
                self.current_back_entry_iter.take();
                self.current_back_entry_guard.take();

=======

                return Some(next_value);
            } else {
                self.current_back_entry_iter.take();
                self.current_back_entry_guard.take();

>>>>>>> a26e239a
                continue;
            }
        }
    }
}

impl<'a, T: Ord + Clone + Send> FusedIterator for Iter<'a, T> where T: Ord {}

impl<'a, T> IntoIterator for &'a BTreeSet<T>
where
    T: Ord + Send + Clone,
{
    type Item = &'a T;

    type IntoIter = Iter<'a, T>;

    fn into_iter(self) -> Self::IntoIter {
        Iter::new(self)
    }
}

pub struct Range<'a, T>
where
    T: Ord + Clone + Send + 'static,
{
    iter: Iter<'a, T>,
}

impl<'a, T> Range<'a, T>
where
    T: Ord + Clone + Send + 'static,
{
    pub fn new<Q, R>(btree: &'a BTreeSet<T>, range: R) -> Self
    where
        T: Borrow<Q>,
        Q: Ord + ?Sized,
        R: RangeBounds<Q>,
    {
        let _global_guard = btree.index_lock.read();

        let start_bound = range.start_bound();
        let current_front_entry = btree
            .index
            .lower_bound(start_bound)
            .or_else(|| btree.index.back());

        let (current_front_entry_guard, mut current_front_entry_iter) = if let Some(current_entry) =
            current_front_entry.clone()
        {
            let guard = current_entry.value().lock_arc();
            let mut iter: std::slice::Iter<'_, T> = unsafe { std::mem::transmute(guard.iter()) };
            let position = guard.rank(start_bound, true);
            if position < guard.len() {
                match start_bound {
                    std::ops::Bound::Included(_) if position == 0 => {}
                    _ => {
                        iter.nth(position - 1);
                    }
                }
            }

            (Some(guard), Some(iter))
        } else {
            (None, None)
        };

        let end_bound = range.end_bound();
        let current_back_entry = btree
            .index
            .lower_bound(end_bound)
            .or_else(|| btree.index.back());

        let (current_back_entry_guard, current_back_entry_iter) =
            if let Some(current_entry) = current_back_entry.clone() {
                let mut guard = None;
                let mut iter = None;

                if let Some(front_entry) = current_front_entry.as_ref() {
                    if !Arc::ptr_eq(current_entry.value(), front_entry.value()) {
                        let new_guard = current_entry.value().lock_arc();
                        let mut iter_local: std::slice::Iter<'_, T> =
                            unsafe { std::mem::transmute(new_guard.iter()) };
                        let position = new_guard.rank(end_bound, false);
                        if position < new_guard.len() {
                            match end_bound {
                                std::ops::Bound::Included(_) => {
                                    if position < new_guard.len() {
                                        iter_local.nth_back(new_guard.len().wrapping_sub(position).wrapping_sub(2));
                                    }
                                }
                                _ => {
                                    iter_local.nth_back(new_guard.len().wrapping_sub(position));
                                }
                            }
                        }

                        iter = Some(iter_local);
                        guard = Some(new_guard);
                    } else {
                        if let Some((len, position)) = current_front_entry_guard
                            .as_ref()
                            .and_then(|g| Some((g.len(), g.rank(end_bound, false))))
                        {
                            if position < len {
                                current_front_entry_iter
                                    .as_mut()
                                    .and_then(|i| i.nth_back(len.wrapping_sub(position).wrapping_sub(1)));
                            }
                        }
                    }
                }

                (guard, iter)
            } else {
                (None, None)
            };

        Self {
            iter: Iter {
                _btree: btree,
                current_front_entry,
                current_front_entry_guard,
                current_front_entry_iter,
                current_back_entry,
                current_back_entry_guard,
                current_back_entry_iter,
                last_front: None,
                last_back: None,
            },
        }
    }
}

impl<'a, T> Iterator for Range<'a, T>
where
    T: Ord + Clone + Send + 'static,
{
    type Item = &'a T;

    fn next(&mut self) -> Option<Self::Item> {
        self.iter.next()
    }
}

impl<'a, T> DoubleEndedIterator for Range<'a, T>
where
    T: Ord + Clone + Send + 'static,
{
    fn next_back(&mut self) -> Option<Self::Item> {
        self.iter.next_back()
    }
}

impl<'a, T> FusedIterator for Range<'a, T> where T: Ord + Clone + Send + 'static {}

impl<'a, T> BTreeSet<T>
where
    T: Ord + Clone + Send + 'static,
{
    /// Gets an iterator that visits the elements in the `BTreeSet` in ascending
    /// order.
    ///
    /// # Examples
    ///
    /// ```
    /// use indexset::concurrent::set::BTreeSet;
    ///
    /// let set = BTreeSet::from_iter([1, 2, 3]);
    /// let mut set_iter = set.iter();
    /// assert_eq!(set_iter.next(), Some(&1));
    /// assert_eq!(set_iter.next(), Some(&2));
    /// assert_eq!(set_iter.next(), Some(&3));
    /// assert_eq!(set_iter.next(), None);
    /// ```
    ///
    /// Values returned by the iterator are returned in ascending order:
    ///
    /// ```
    /// use indexset::concurrent::set::BTreeSet;
    ///
    /// let set = BTreeSet::from_iter([3, 1, 2]);
    /// let mut set_iter = set.iter();
    /// assert_eq!(set_iter.next(), Some(&1));
    /// assert_eq!(set_iter.next(), Some(&2));
    /// assert_eq!(set_iter.next(), Some(&3));
    /// assert_eq!(set_iter.next(), None);
    /// ```
    pub fn iter(&'a self) -> Iter<'a, T> {
        Iter::new(self)
    }

    pub fn range<Q, R>(&'a self, range: R) -> Range<'a, T>
    where
        T: Borrow<Q>,
        Q: Ord + ?Sized,
        R: RangeBounds<Q>,
    {
        Range::new(self, range)
    }
}

impl<T> BTreeSet<T>
where
    T: Ord + Clone + Send + 'static,
{
    pub fn remove_range<R, Q>(&self, range: R)
    where
        Q: Ord + ?Sized,
        T: Borrow<Q>,
        R: RangeBounds<Q>,
    {
        let _global_guard = self.index_lock.write();

        let start_bound = range.start_bound();
        let end_bound = range.end_bound();
        let potential_front_entry = self
            .index
            .lower_bound(start_bound);

        let potential_back_entry = self
            .index
            .lower_bound(end_bound);

        let (potential_front_entry_guard, potential_front_position) =
            if let Some(front_entry) = potential_front_entry.clone() {
                let mut front_position = 0;

                let guard = front_entry.value().lock_arc();
                let position = guard.rank(start_bound, true);
                if position < guard.len() {
                    front_position = position;
                }

                (Some(guard), front_position)
            } else {
                (None, 0)
            };

        let (potential_back_entry_guard, potential_back_position) =
            if let Some(back_entry) = potential_back_entry.clone() {
                let mut back_position = 0;
                let mut guard = None;

                if let Some(front_entry) = potential_front_entry.as_ref() {
                    if !Arc::ptr_eq(back_entry.value(), front_entry.value()) {
                        let new_guard = back_entry.value().lock_arc();
                        let position = new_guard.rank(end_bound, true);
                        back_position =  {
                            if position > 0 {
                                position - 1
                            } else {
                                new_guard.len()
                            }
                        };

                        guard = Some(new_guard);
                    } else {
                        if let Some((len, position)) = potential_front_entry_guard
                            .as_ref()
                            .and_then(|g| Some((g.len(), g.rank(end_bound, true))))
                        {
                            back_position = {
                                if position > 0 {
                                    position - 1
                                } else {
                                    len
                                }
                            }
                        }
                    }
                }

<<<<<<< HEAD
    fn into_iter(self) -> Self::IntoIter {
        Iter::new(self)
    }
}

pub struct Range<'a, T>
where
    T: Ord + Clone + Send + 'static,
{
    iter: Iter<'a, T>,
}

impl<'a, T> Range<'a, T>
where
    T: Ord + Clone + Send + 'static,
{
    pub fn new<Q, R>(btree: &'a BTreeSet<T>, range: R) -> Self
    where
        T: Borrow<Q>,
        Q: Ord + ?Sized,
        R: RangeBounds<Q>,
    {
        let _global_guard = btree.index_lock.read();

        let start_bound = range.start_bound();
        let current_front_entry = btree
            .index
            .lower_bound(start_bound)
            .or_else(|| btree.index.back());

        let (current_front_entry_guard, mut current_front_entry_iter) = if let Some(current_entry) =
            current_front_entry.clone()
        {
            let guard = current_entry.value().lock_arc();
            let mut iter: std::slice::Iter<'_, T> = unsafe { std::mem::transmute(guard.iter()) };
            let position = guard.rank(start_bound, true);
            if position < guard.len() {
                match start_bound {
                    std::ops::Bound::Included(_) if position == 0 => {}
                    _ => {
                        iter.nth(position - 1);
                    }
                }
            }

            (Some(guard), Some(iter))
        } else {
            (None, None)
        };

        let end_bound = range.end_bound();
        let current_back_entry = btree
            .index
            .lower_bound(end_bound)
            .or_else(|| btree.index.back());

        let (current_back_entry_guard, current_back_entry_iter) =
            if let Some(current_entry) = current_back_entry.clone() {
                let mut guard = None;
                let mut iter = None;

                if let Some(front_entry) = current_front_entry.as_ref() {
                    if !Arc::ptr_eq(current_entry.value(), front_entry.value()) {
                        let new_guard = current_entry.value().lock_arc();
                        let mut iter_local: std::slice::Iter<'_, T> =
                            unsafe { std::mem::transmute(new_guard.iter()) };
                        let position = new_guard.rank(end_bound, false);
                        if position < new_guard.len() {
                            match end_bound {
                                std::ops::Bound::Included(_) => {
                                    if position < new_guard.len() {
                                        iter_local.nth_back(
                                            new_guard.len().wrapping_sub(position).wrapping_sub(2),
                                        );
                                    }
                                }
                                _ => {
                                    iter_local.nth_back(new_guard.len().wrapping_sub(position));
                                }
                            }
                        }

                        iter = Some(iter_local);
                        guard = Some(new_guard);
                    } else {
                        if let Some((len, position)) = current_front_entry_guard
                            .as_ref()
                            .and_then(|g| Some((g.len(), g.rank(end_bound, false))))
                        {
                            if position < len {
                                current_front_entry_iter.as_mut().and_then(|i| {
                                    i.nth_back(len.wrapping_sub(position).wrapping_sub(1))
                                });
                            }
                        }
                    }
                }

                (guard, iter)
            } else {
                (None, None)
            };

        Self {
            iter: Iter {
                _btree: btree,
                current_front_entry,
                current_front_entry_guard,
                current_front_entry_iter,
                current_back_entry,
                current_back_entry_guard,
                current_back_entry_iter,
                last_front: None,
                last_back: None,
            },
        }
    }
}

impl<'a, T> Iterator for Range<'a, T>
where
    T: Ord + Clone + Send + 'static,
{
    type Item = &'a T;

    fn next(&mut self) -> Option<Self::Item> {
        self.iter.next()
    }
}

impl<'a, T> DoubleEndedIterator for Range<'a, T>
where
    T: Ord + Clone + Send + 'static,
{
    fn next_back(&mut self) -> Option<Self::Item> {
        self.iter.next_back()
    }
}

impl<'a, T> FusedIterator for Range<'a, T> where T: Ord + Clone + Send + 'static {}

impl<'a, T> BTreeSet<T>
where
    T: Ord + Clone + Send + 'static,
{
    /// Gets an iterator that visits the elements in the `BTreeSet` in ascending
    /// order.
    ///
    /// # Examples
    ///
    /// ```
    /// use indexset::concurrent::set::BTreeSet;
    ///
    /// let set = BTreeSet::from_iter([1, 2, 3]);
    /// let mut set_iter = set.iter();
    /// assert_eq!(set_iter.next(), Some(&1));
    /// assert_eq!(set_iter.next(), Some(&2));
    /// assert_eq!(set_iter.next(), Some(&3));
    /// assert_eq!(set_iter.next(), None);
    /// ```
    ///
    /// Values returned by the iterator are returned in ascending order:
    ///
    /// ```
    /// use indexset::concurrent::set::BTreeSet;
    ///
    /// let set = BTreeSet::from_iter([3, 1, 2]);
    /// let mut set_iter = set.iter();
    /// assert_eq!(set_iter.next(), Some(&1));
    /// assert_eq!(set_iter.next(), Some(&2));
    /// assert_eq!(set_iter.next(), Some(&3));
    /// assert_eq!(set_iter.next(), None);
    /// ```
    pub fn iter(&'a self) -> Iter<'a, T> {
        Iter::new(self)
    }

    pub fn range<Q, R>(&'a self, range: R) -> Range<'a, T>
    where
        T: Borrow<Q>,
        Q: Ord + ?Sized,
        R: RangeBounds<Q>,
    {
        Range::new(self, range)
    }
}

impl<T> BTreeSet<T>
where
    T: Ord + Clone + Send + 'static,
{
    pub fn remove_range<R, Q>(&self, range: R)
    where
        Q: Ord + ?Sized,
        T: Borrow<Q>,
        R: RangeBounds<Q>,
    {
        let _global_guard = self.index_lock.write();

        let start_bound = range.start_bound();
        let end_bound = range.end_bound();
        let potential_front_entry = self.index.lower_bound(start_bound);

        let potential_back_entry = self.index.lower_bound(end_bound);

        let (potential_front_entry_guard, potential_front_position) =
            if let Some(front_entry) = potential_front_entry.clone() {
                let mut front_position = 0;

                let guard = front_entry.value().lock_arc();
                let position = guard.rank(start_bound, true);
                if position < guard.len() {
                    front_position = position;
                }

                (Some(guard), front_position)
            } else {
                (None, 0)
            };

        let (potential_back_entry_guard, potential_back_position) =
            if let Some(back_entry) = potential_back_entry.clone() {
                let mut back_position = 0;
                let mut guard = None;

                if let Some(front_entry) = potential_front_entry.as_ref() {
                    if !Arc::ptr_eq(back_entry.value(), front_entry.value()) {
                        let new_guard = back_entry.value().lock_arc();
                        let position = new_guard.rank(end_bound, true);
                        back_position = {
                            if position > 0 {
                                position - 1
                            } else {
                                new_guard.len()
                            }
                        };

                        guard = Some(new_guard);
                    } else {
                        if let Some((len, position)) = potential_front_entry_guard
                            .as_ref()
                            .and_then(|g| Some((g.len(), g.rank(end_bound, true))))
                        {
                            back_position = {
                                if position > 0 {
                                    position - 1
                                } else {
                                    len
                                }
                            }
                        }
                    }
                }

=======
>>>>>>> a26e239a
                (guard, back_position)
            } else {
                (None, 0)
            };

        // If there is a front entry
        if let Some(mut front_entry_guard) = potential_front_entry_guard {
            let front_entry = potential_front_entry.unwrap();
            // But no back entry
            if let None = potential_back_entry_guard {
                // Then we drain the front entry
<<<<<<< HEAD
                let adjusted_back_position = {
                    if potential_front_position > potential_back_position {
                        front_entry_guard.len()
                    } else {
                        potential_back_position
                    }
                };
=======
                let adjusted_back_position = { if potential_front_position > potential_back_position { front_entry_guard.len() } else { potential_back_position } };
>>>>>>> a26e239a
                front_entry_guard.drain(potential_front_position..adjusted_back_position);
                // Clone the mutex
                let old_entry_value = front_entry.value().clone();
                // Remove the entry
                front_entry.remove();
                // If it is empty, that's it
                if front_entry_guard.is_empty() {
                    return;
                }
                // Otherwise we insert it again with a new max
                let new_max = front_entry_guard.last().unwrap().clone();
                self.index.insert(new_max, old_entry_value);

                return;
            } else if let Some(mut back_entry_guard) = potential_back_entry_guard {
                let back_entry = potential_back_entry.unwrap();
                // Otherwise we remove every single node between them
                loop {
                    if let Some(next_entry) = front_entry.next() {
                        if next_entry.key() == back_entry.key() {
                            break;
                        }

                        next_entry.remove();
                    } else {
                        break;
                    }
                }

                // And then trim the front from the left
                front_entry.remove();
                front_entry_guard.drain(potential_front_position..);
                if !front_entry_guard.is_empty() {
                    let new_front_max = front_entry_guard.last().unwrap().clone();
                    self.index
                        .insert(new_front_max, front_entry.value().clone());
                }

                // The back from the right
                back_entry.remove();
                back_entry_guard.drain(..potential_back_position);
                if !back_entry_guard.is_empty() {
                    let new_back_max = back_entry_guard.last().unwrap().clone();
                    self.index.insert(new_back_max, back_entry.value().clone());
                }

                // And that's it
                return;
            }
        }
    }
}

#[cfg(test)]
mod tests {
    use crate::concurrent::set::{BTreeSet, DEFAULT_INNER_SIZE};
    use rand::Rng;
    use std::collections::HashSet;
    use std::ops::Bound::Included;
    use std::sync::{Arc, Mutex};
    use std::thread;

    #[test]
    fn test_concurrent_insert() {
        let set = Arc::new(BTreeSet::<i32>::new());
        let num_threads = 128;
        let operations_per_thread = 10000;
        let mut handles = vec![];

        let test_data: Vec<Vec<(i32, i32)>> = (0..num_threads)
            .map(|_| {
                let mut rng = rand::thread_rng();
                (0..operations_per_thread)
                    .map(|_| {
                        let value = rng.gen_range(0..100000);
                        let operation = rng.gen_range(0..2);
                        (operation, value)
                    })
                    .collect()
            })
            .collect();

        let expected_values = Arc::new(Mutex::new(HashSet::new()));

        for thread_idx in 0..num_threads {
            let set_clone = Arc::clone(&set);
            let expected_values = Arc::clone(&expected_values);
            let thread_data = test_data[thread_idx].clone();

            let handle = thread::spawn(move || {
                for (operation, value) in thread_data {
                    if operation == 0 {
                        let _a = set_clone.insert(value);
                        expected_values.lock().unwrap().insert(value);
                    }
                }
            });
            handles.push(handle);
        }

        for handle in handles {
            handle.join().unwrap();
        }

        let expected_values = expected_values.lock().unwrap();
        assert_eq!(set.len(), expected_values.len());

        for value in expected_values.iter() {
            assert!(set.contains(value));
        }
    }

    #[test]
    fn test_insert_st() {
        let set = Arc::new(BTreeSet::<i32>::new());
        let mut rng = rand::thread_rng();

        let n = 2048 * 100;
        let range = 0..n;
        let mut inserted_values = HashSet::new();
        for _ in range {
            let value = rng.gen_range(0..n);
            if inserted_values.insert(value) {
                set.insert(value);
            }
        }

        assert_eq!(
            set.len(),
            inserted_values.len(),
            "Length did not match, missing: {:?}",
            set.index
                .iter()
                .flat_map(|entry| entry.value().lock().iter().cloned().collect::<Vec<_>>())
                .collect::<HashSet<_>>()
                .symmetric_difference(&inserted_values)
                .collect::<Vec<_>>()
        );
        for i in inserted_values {
            assert!(
                set.contains(&i),
                "Did not find: {} with index: {:?}",
                i,
                set.index.iter().collect::<Vec<_>>(),
            );
        }
    }

    #[test]
    fn test_single_element() {
        let set = BTreeSet::new();
        set.insert(1);
        let mut iter = set.into_iter();
        assert_eq!(iter.next(), Some(&1));
        assert_eq!(iter.next(), None);
        assert_eq!(iter.next_back(), None);
    }

    #[test]
    fn test_multiple_elements() {
        let set = BTreeSet::new();
        set.insert(1);
        set.insert(2);
        set.insert(3);
        let mut iter = set.into_iter();
        assert_eq!(iter.next(), Some(&1));
        assert_eq!(iter.next_back(), Some(&3));
        assert_eq!(iter.next(), Some(&2));
        assert_eq!(iter.next(), None);
        assert_eq!(iter.next_back(), None);
    }

    #[test]
    fn test_bidirectional_iteration() {
        let set = BTreeSet::new();
        for i in 1..=100000 {
            set.insert(i);
        }
        let mut iter = set.into_iter();
        for i in 1..=50000 {
            assert_eq!(
                iter.next(),
                Some(&i),
                "Tree: {:?}",
                set.index.iter().collect::<Vec<_>>()
            );
            assert_eq!(iter.next_back(), Some(&(100001 - i)));
        }
        assert_eq!(iter.next(), None);
        assert_eq!(iter.next_back(), None);
    }

    #[test]
    fn test_fused_iterator() {
        let set = BTreeSet::new();
        set.insert(1);
        let mut iter = set.into_iter();
        assert_eq!(iter.next(), Some(&1));
        assert_eq!(iter.next(), None);
        assert_eq!(iter.next(), None);
    }

    #[test]
    fn test_out_of_bounds_range() {
        let btree: BTreeSet<usize> = BTreeSet::from_iter(0..10);
        assert_eq!(btree.range((Included(5), Included(10))).count(), 5);
        assert_eq!(btree.range((Included(5), Included(11))).count(), 5);
        assert_eq!(
            btree
                .range((Included(5), Included(10 + DEFAULT_INNER_SIZE)))
                .count(),
            5
        );
        assert_eq!(btree.range((Included(0), Included(11))).count(), 10);
    }

    #[test]
    fn test_iterating_over_blocks() {
        let btree = BTreeSet::from_iter((0..(DEFAULT_INNER_SIZE + 10)).into_iter());
        assert_eq!(btree.iter().count(), (0..(DEFAULT_INNER_SIZE + 10)).count());
        let start = btree
<<<<<<< HEAD
            .range(0..DEFAULT_INNER_SIZE)
            .into_iter()
            .cloned()
            .collect::<Vec<_>>();

        assert_eq!(start, (0..DEFAULT_INNER_SIZE).collect::<Vec<_>>());
        assert_eq!(
=======
                .range(0..DEFAULT_INNER_SIZE)
                .into_iter()
                .cloned()
                .collect::<Vec<_>>();

        assert_eq!(
            start,
            (0..DEFAULT_INNER_SIZE).collect::<Vec<_>>()
        );
        assert_eq!(
>>>>>>> a26e239a
            btree
                .range(0..=DEFAULT_INNER_SIZE)
                .into_iter()
                .cloned()
                .collect::<Vec<_>>(),
            (0..=DEFAULT_INNER_SIZE).collect::<Vec<_>>()
        );
        assert_eq!(
            btree.range(0..=DEFAULT_INNER_SIZE + 1).count(),
            (0..=DEFAULT_INNER_SIZE + 1).count()
        );
        assert_eq!(
            btree.iter().rev().count(),
            (0..(DEFAULT_INNER_SIZE + 10)).count()
        );
        assert_eq!(
            btree.range(0..DEFAULT_INNER_SIZE).rev().count(),
            (0..DEFAULT_INNER_SIZE).count()
        );
        assert_eq!(
            btree.range(0..=DEFAULT_INNER_SIZE).rev().count(),
            (0..=DEFAULT_INNER_SIZE).count()
        );
        assert_eq!(
            btree.range(0..=DEFAULT_INNER_SIZE + 1).rev().count(),
            (0..=DEFAULT_INNER_SIZE + 1).count()
        );
    }

    #[test]
    fn test_empty_set() {
        let btree: BTreeSet<usize> = BTreeSet::new();
        assert_eq!(btree.iter().count(), 0);
        assert_eq!(btree.range(0..0).count(), 0);
        assert_eq!(btree.range(0..).count(), 0);
        assert_eq!(btree.range(..0).count(), 0);
        assert_eq!(btree.range(..).count(), 0);
        assert_eq!(btree.range(0..=0).count(), 0);
        assert_eq!(btree.range(..1).count(), 0);

        assert_eq!(btree.iter().rev().count(), 0);
        assert_eq!(btree.range(0..0).rev().count(), 0);
        assert_eq!(btree.range(..).rev().count(), 0);
        assert_eq!(btree.range(..1).rev().count(), 0);

        assert_eq!(btree.range(..DEFAULT_INNER_SIZE).count(), 0);
        assert_eq!(
            btree
                .range(DEFAULT_INNER_SIZE..DEFAULT_INNER_SIZE * 2)
                .count(),
            0
        );
    }

    #[test]
    fn test_remove_range() {
        // We have DEFAULT_INNER_SIZE * 2 elements
        let btree = BTreeSet::from_iter(0..(DEFAULT_INNER_SIZE * 2));
        let expected_len = DEFAULT_INNER_SIZE * 2;
        let actual_len = btree.len();
        assert_eq!(expected_len, actual_len);

        // We remove 10 elements from the beginning, 5 included up to 15 excluded.
        btree.remove_range(5..15);
        let expected_len = expected_len - 10;
        let actual_len = btree.len();
        assert_eq!(expected_len, actual_len);

        // Then take more 10 from the middle
        btree.remove_range(DEFAULT_INNER_SIZE - 5..DEFAULT_INNER_SIZE + 5);
        let expected_len = expected_len - 10;
        let actual_len = btree.len();
        assert_eq!(expected_len, actual_len);

        // And then remove 512
        btree.remove_range(..DEFAULT_INNER_SIZE / 2);
        // We add +10 here because we are removing everything up to 512, but we already removed 5..15.
        let expected_len = expected_len - (DEFAULT_INNER_SIZE / 2) + 10;
        let actual_len = btree.len();
        assert_eq!(expected_len, actual_len);

        // And then more (512 * 3) / 2
        let from = (DEFAULT_INNER_SIZE * 3) / 2;
        btree.remove_range(from..);
<<<<<<< HEAD
        let expected_len = expected_len - (DEFAULT_INNER_SIZE) - 5 + 10;
=======
        let expected_len =
            expected_len - (DEFAULT_INNER_SIZE) - 5 + 10;
>>>>>>> a26e239a
        let actual_len = btree.len();
        assert_eq!(expected_len, actual_len);

        btree.remove_range(..);
        assert_eq!(btree.len(), 0);

        for i in 0..(DEFAULT_INNER_SIZE * 2) {
            btree.insert(i);
        }
        assert_eq!(btree.len(), DEFAULT_INNER_SIZE * 2);

        btree.remove_range((std::ops::Bound::Excluded(5), std::ops::Bound::Excluded(15)));
        assert_eq!(
            btree.range(0..DEFAULT_INNER_SIZE).count(),
            DEFAULT_INNER_SIZE - 9
        );

        btree.remove_range((
            std::ops::Bound::Included(DEFAULT_INNER_SIZE),
            std::ops::Bound::Excluded(DEFAULT_INNER_SIZE + 10),
        ));
        assert_eq!(
            btree.range(0..DEFAULT_INNER_SIZE * 2).count(),
            DEFAULT_INNER_SIZE * 2 - 19
        );

        let original_count = btree.len();
        btree.remove_range(DEFAULT_INNER_SIZE * 3..DEFAULT_INNER_SIZE * 4);
        assert_eq!(btree.len(), original_count);

        btree.remove_range(DEFAULT_INNER_SIZE * 2 - 5..DEFAULT_INNER_SIZE * 3);
        assert_eq!(btree.len(), original_count - 5);
    }

    #[test]
    fn test_remove_single_element() {
        let set = BTreeSet::<i32>::new();
        set.insert(5);
        assert!(set.contains(&5));
        assert!(set.remove(&5).is_some());
        assert!(!set.contains(&5));
        assert!(!set.remove(&5).is_some());
    }

    #[test]
    fn test_remove_multiple_elements() {
        let set = BTreeSet::<i32>::new();
        for i in 0..2048 {
            set.insert(i);
        }
        for i in 0..2048 {
            assert!(set.remove(&i).is_some());
            assert!(!set.contains(&i));
        }
        assert_eq!(set.len(), 0);
    }

    #[test]
    fn test_remove_non_existent() {
        let set = BTreeSet::<i32>::new();
        set.insert(5);
        assert!(!set.remove(&10).is_some());
        assert!(set.contains(&5));
    }
    #[test]
    fn test_remove_stress() {
        let set = Arc::new(BTreeSet::<i32>::new());
        const NUM_ELEMENTS: i32 = 10000;

        for i in 0..NUM_ELEMENTS {
            set.insert(i);
        }
        assert_eq!(
            set.len(),
            NUM_ELEMENTS as usize,
            "Incorrect size after insertion"
        );

        let num_threads = 8;
        let elements_per_thread = NUM_ELEMENTS / num_threads;
        let handles: Vec<_> = (0..num_threads)
            .map(|t| {
                let set = Arc::clone(&set);
                thread::spawn(move || {
                    for i in (t * elements_per_thread)..((t + 1) * elements_per_thread) {
                        if i % 2 == 1 {
                            assert!(set.remove(&i).is_some(), "Failed to remove {}", i);
                        }
                    }
                })
            })
            .collect();

        for handle in handles {
            handle.join().unwrap();
        }

        assert_eq!(
            set.len(),
            NUM_ELEMENTS as usize / 2,
            "Incorrect size after removal"
        );

        for i in 0..NUM_ELEMENTS {
            if i % 2 == 0 {
                assert!(set.contains(&i), "Even number {} should be in the set", i);
            } else {
                assert!(
                    !set.contains(&i),
                    "Odd number {} should not be in the set",
                    i
                );
            }
        }
    }

    #[test]
    fn test_remove_all_elements() {
        let set = BTreeSet::<i32>::new();
        let n = 2048;

        for i in 0..n {
            set.insert(i);
        }

        for i in 0..n {
            assert!(set.remove(&i).is_some(), "Failed to remove {}", i);
        }

        assert_eq!(set.len(), 0, "Set should be empty");

        for i in 0..n {
            assert!(!set.contains(&i), "Element {} should not be in the set", i);
        }
    }

}<|MERGE_RESOLUTION|>--- conflicted
+++ resolved
@@ -7,18 +7,11 @@
 use parking_lot::{ArcMutexGuard, Mutex, RawMutex};
 use std::iter::FusedIterator;
 
-<<<<<<< HEAD
 use crate::cdc::change::ChangeEvent;
 use crate::core::constants::DEFAULT_INNER_SIZE;
 use crate::core::node::*;
 
 pub type Node<T> = Arc<Mutex<Vec<T>>>;
-=======
-use crate::core::constants::DEFAULT_INNER_SIZE;
-use crate::core::node::*;
-
-type Node<T> = Arc<Mutex<Vec<T>>>;
->>>>>>> a26e239a
 
 /// A **persistent** concurrent ordered set based on a B-Tree.
 ///
@@ -80,14 +73,9 @@
 where
     T: Ord + Clone + 'static,
 {
-<<<<<<< HEAD
     pub(crate) index: SkipMap<T, Node<T>>,
     index_lock: ShardedLock<()>,
     node_capacity: usize,
-=======
-    index: SkipMap<T, Node<T>>,
-    index_lock: ShardedLock<()>,
->>>>>>> a26e239a
 }
 impl<T: Ord + Clone + 'static> Default for BTreeSet<T> {
     fn default() -> Self {
@@ -96,10 +84,7 @@
         Self {
             index,
             index_lock: ShardedLock::new(()),
-<<<<<<< HEAD
             node_capacity: DEFAULT_INNER_SIZE,
-=======
->>>>>>> a26e239a
         }
     }
 }
@@ -110,28 +95,17 @@
 enum Operation<T: Send> {
     Split(OldVersion<T>, T, T),
     UpdateMax(CurrentVersion<T>, T),
-<<<<<<< HEAD
     MakeUnreachable(CurrentVersion<T>, T),
 }
 
 impl<T: Ord + Send + Clone + 'static> Operation<T> {
     fn commit(self, index: &SkipMap<T, Node<T>>) -> Result<(Option<T>, Vec<ChangeEvent<T>>), ()> {
-=======
-    MakeUnreachable(CurrentVersion<T>, T)
-}
-
-impl<T: Ord + Send + Clone + 'static> Operation<T> {
-    fn commit(self, index: &SkipMap<T, Node<T>>) -> Result<Option<T>, ()> {
->>>>>>> a26e239a
         match self {
             Operation::Split(old_node, old_max, value) => {
                 let mut guard = old_node.lock_arc();
                 if let Some(entry) = index.get(&old_max) {
                     if Arc::ptr_eq(entry.value(), &old_node) {
-<<<<<<< HEAD
                         let mut cdc = vec![];
-=======
->>>>>>> a26e239a
                         index.remove(&old_max);
                         let mut new_vec = guard.halve();
 
@@ -142,7 +116,6 @@
                                 let (inserted, idx) = NodeLike::insert(&mut *guard, value.clone());
                                 insert_attempted = true;
                                 if !inserted {
-<<<<<<< HEAD
                                     old_value = NodeLike::replace(&mut *guard, idx, value.clone())
                                 }
                             }
@@ -155,12 +128,7 @@
                                 cdc.push(node_removal);
                                 cdc.push(node_insertion_1);
                             }
-=======
-                                    old_value = NodeLike::replace(&mut *guard, idx, value.clone())  
-                                }
-                            }
-
->>>>>>> a26e239a
+
                             index.insert(max, old_node.clone());
                         }
 
@@ -175,7 +143,6 @@
                                     old_value = NodeLike::replace(&mut new_vec, idx, value);
                                 }
                             }
-<<<<<<< HEAD
 
                             let new_node = Arc::new(Mutex::new(new_vec));
 
@@ -190,14 +157,6 @@
 
                         return Ok((old_value, cdc));
                     }
-=======
-                            index.insert(max, Arc::new(Mutex::new(new_vec)));
-                        }
-                        
-                        return Ok(old_value);
-                    }
-
->>>>>>> a26e239a
                 }
 
                 Err(())
@@ -207,19 +166,13 @@
                 let new_max = guard.last().unwrap();
                 if let Some(entry) = index.get(&old_max) {
                     if Arc::ptr_eq(entry.value(), &node) {
-<<<<<<< HEAD
                         let mut cdc = vec![];
                         return Ok(match new_max.cmp(&old_max) {
                             std::cmp::Ordering::Equal => (None, cdc),
-=======
-                        return Ok(match new_max.cmp(&old_max) {
-                            std::cmp::Ordering::Equal => None,
->>>>>>> a26e239a
                             std::cmp::Ordering::Greater | std::cmp::Ordering::Less => {
                                 index.remove(&old_max);
                                 index.insert(new_max.clone(), node.clone());
 
-<<<<<<< HEAD
                                 #[cfg(feature = "cdc")]
                                 {
                                     let node_removal = ChangeEvent::RemoveNode(old_max.clone());
@@ -232,11 +185,7 @@
                                 (None, cdc)
                             }
                         });
-=======
-                                None
-                            }
-                        })
->>>>>>> a26e239a
+
                     }
                 }
 
@@ -249,7 +198,6 @@
                     if Arc::ptr_eq(entry.value(), &node) {
                         return match new_max.cmp(&Some(&old_max)) {
                             std::cmp::Ordering::Less => {
-<<<<<<< HEAD
                                 let mut cdc = vec![];
 
                                 #[cfg(feature = "cdc")]
@@ -263,16 +211,6 @@
                             }
                             _ => Err(()),
                         };
-=======
-                                index.remove(&old_max);
-
-                                Ok(None)
-                            },
-                            _ => {
-                                Err(())
-                            }
-                        }
->>>>>>> a26e239a
                     }
                 }
 
@@ -297,7 +235,6 @@
     pub fn new() -> Self {
         Self::default()
     }
-<<<<<<< HEAD
     /// Makes a new, empty `BTreeSet` with the given maximum node size. Allocates one vec with
     /// the capacity set to be the specified node size.
     ///
@@ -317,10 +254,6 @@
     pub(crate) fn put_cdc(&self, value: T) -> (Option<T>, Vec<ChangeEvent<T>>) {
         loop {
             let mut cdc = vec![];
-=======
-    pub(crate) fn put(&self, value: T) -> Option<T> {
-        loop {
->>>>>>> a26e239a
             let mut _global_guard = self.index_lock.read();
             let target_node_entry = match self.index.lower_bound(std::ops::Bound::Included(&value))
             {
@@ -329,8 +262,8 @@
                     if let Some(last) = self.index.back() {
                         last
                     } else {
-<<<<<<< HEAD
                         let mut first_vec = Vec::with_capacity(self.node_capacity);
+
                         first_vec.push(value.clone());
 
                         let first_node = Arc::new(Mutex::new(first_vec));
@@ -347,7 +280,7 @@
                             self.index.insert(value, first_node);
 
                             return (None, cdc);
-                        }
+                       }
 
                         continue;
                     }
@@ -357,6 +290,7 @@
             let mut node_guard = target_node_entry.value().lock_arc();
             let mut operation = None;
             if node_guard.len() < self.node_capacity {
+
                 let old_max = node_guard.last().cloned();
                 let (inserted, idx) = NodeLike::insert(&mut *node_guard, value.clone());
                 if inserted {
@@ -369,7 +303,7 @@
                         }
 
                         return (Some(value), cdc);
-                    }
+                   }
 
                     if old_max.is_some() {
                         operation = Some(Operation::UpdateMax(
@@ -389,7 +323,7 @@
                     }
 
                     return (NodeLike::replace(&mut *node_guard, idx, value.clone()), cdc);
-                }
+               }
             } else {
                 operation = Some(Operation::Split(
                     target_node_entry.value().clone(),
@@ -409,6 +343,7 @@
 
             continue;
         }
+
     }
     /// Adds a value to the set.
     ///
@@ -418,72 +353,6 @@
     ///   returned.
     /// - If the set already contained an equal value, `false` is returned, and
     ///   the entry is not updated.
-=======
-                        let mut first_vec = Vec::with_capacity(DEFAULT_INNER_SIZE);
-                        first_vec.push(value.clone());
-
-                        let first_node = Arc::new(Mutex::new(first_vec));
-
-                        drop(_global_guard);
-                        if let Ok(_) = self.index_lock.try_write() {
-                            self.index.insert(value.clone(), first_node);
-
-                            return None;
-                        }
-
-                        continue;
-                    }
-                }
-            };
-
-            let mut node_guard = target_node_entry.value().lock_arc();
-            let mut operation = None;
-            if node_guard.len() < DEFAULT_INNER_SIZE {
-                let old_max = node_guard.last().cloned();
-                let (inserted, idx) = NodeLike::insert(&mut *node_guard, value.clone());
-                if inserted {
-                    if node_guard.last().cloned() == old_max {
-                        return Some(value);
-                    }
-
-                    if old_max.is_some() {
-                        operation = Some(Operation::UpdateMax(
-                            target_node_entry.value().clone(),
-                            old_max.unwrap(),
-                        ))
-                    }
-                } else {
-                    return NodeLike::replace(&mut *node_guard, idx, value.clone());
-                }
-            } else {
-                operation = Some(Operation::Split(
-                    target_node_entry.value().clone(),
-                    target_node_entry.key().clone(),
-                    value.clone(),
-                ))
-            }
-
-            drop(_global_guard);
-            drop(node_guard);
-            let _global_guard = self.index_lock.write();
-
-            if let Ok(value) = operation.unwrap().commit(&self.index) {
-                return value;
-            }
-            drop(_global_guard);
-
-            continue;
-        }
-
-    }
-    /// Adds a value to the set.
-    ///
-    /// Returns whether the value was newly inserted. That is:
-    ///
-    /// - If the set did not previously contain an equal value, `true` is
-    ///   returned.
-    /// - If the set already contained an equal value, `false` is returned, and
-    ///   the entry is not updated.
     ///
     /// # Examples
     ///
@@ -496,33 +365,6 @@
     /// assert_eq!(set.insert(2), false);
     /// assert_eq!(set.len(), 1);
     /// ```
-    pub fn insert(&self, value: T) -> bool {
-        if let None = self.put(value) {
-            return true
-        }
-
-        false
-    }
-    /// If the set contains an element equal to the value, removes it from the
-    /// set and drops it. Returns whether such an element was present.
-    ///
-    /// The value may be any borrowed form of the set's element type,
-    /// but the ordering on the borrowed form *must* match the
-    /// ordering on the element type.
->>>>>>> a26e239a
-    ///
-    /// # Examples
-    ///
-    /// ```
-    /// use indexset::concurrent::set::BTreeSet;
-    ///
-    /// let mut set = BTreeSet::new();
-    ///
-    /// set.insert(2);
-    /// assert_eq!(set.remove(&2).is_some(), true);
-    /// assert_eq!(set.remove(&2).is_some(), false);
-    /// ```
-<<<<<<< HEAD
     pub fn insert(&self, value: T) -> bool {
         if let (None, _) = self.put_cdc(value) {
             return true;
@@ -588,50 +430,27 @@
         }
 
         return (None, vec![]);
-=======
+    }
+    /// If the set contains an element equal to the value, removes it from the
+    /// set and drops it. Returns whether such an element was present.
+    ///
+    /// The value may be any borrowed form of the set's element type,
+    /// but the ordering on the borrowed form *must* match the
+    /// ordering on the element type.
+    ///
+    /// # Examples
+    ///
+    /// ```
+    /// use indexset::concurrent::set::BTreeSet;
+    ///
+    /// let mut set = BTreeSet::new();
+    ///
+    /// set.insert(2);
+    /// assert_eq!(set.remove(&2).is_some(), true);
+    /// assert_eq!(set.remove(&2).is_some(), false);
+    /// ```
     pub fn remove<Q>(&self, value: &Q) -> Option<T>
-    where 
-        T: Borrow<Q>,
-        Q: Ord + ?Sized, 
-    {
-        loop {
-            let mut _global_guard = self.index_lock.read();
-            if let Some(target_node_entry) = self.index.lower_bound(std::ops::Bound::Included(&value)) {
-                let mut node_guard = target_node_entry.value().lock_arc();
-                let mut operation = None;
-                let old_max = node_guard.last().cloned();
-                let deleted = NodeLike::delete(&mut *node_guard, value);
-                if deleted.is_none() {
-                    return None;
-                }
-
-                if node_guard.len() > 0 {
-                    if old_max.as_ref() == node_guard.last() {
-                        return deleted
-                    }
-
-                    operation = Some(Operation::UpdateMax(target_node_entry.value().clone(), old_max.unwrap()))
-                } else {
-                    operation = Some(Operation::MakeUnreachable(target_node_entry.value().clone(), old_max.unwrap()))
-                }
-
-                drop(_global_guard);
-                drop(node_guard);
-                let _global_guard = self.index_lock.write();
-
-                if let Ok(_) = operation.unwrap().commit(&self.index) {
-                    return deleted;
-                }
-
-                drop(_global_guard);
-
-                continue;
-            }
-
-            break;            
-        }
-
-        return None
+        return self.remove_cdc(value).0;
     }
     fn locate_node<Q>(&self, value: &Q) -> Option<Arc<Mutex<Vec<T>>>>
     where
@@ -646,9 +465,8 @@
                 .map(|last| last.value().clone())
                 .or_else(|| self.index.front().map(|first| first.value().clone())),
         }
->>>>>>> a26e239a
-    }
-     /// Returns `true` if the set contains an element equal to the value.
+    }
+    /// Returns `true` if the set contains an element equal to the value.
     ///
     /// The value may be any borrowed form of the set's element type,
     /// but the ordering on the borrowed form *must* match the
@@ -659,47 +477,6 @@
     /// ```
     /// use indexset::concurrent::set::BTreeSet;
     ///
-<<<<<<< HEAD
-    /// let mut set = BTreeSet::new();
-    ///
-    /// set.insert(2);
-    /// assert_eq!(set.remove(&2).is_some(), true);
-    /// assert_eq!(set.remove(&2).is_some(), false);
-    /// ```
-    pub fn remove<Q>(&self, value: &Q) -> Option<T>
-    where
-        T: Borrow<Q>,
-        Q: Ord + ?Sized,
-    {
-        return self.remove_cdc(value).0;
-    }
-    fn locate_node<Q>(&self, value: &Q) -> Option<Arc<Mutex<Vec<T>>>>
-    where
-        T: Borrow<Q>,
-        Q: Ord + ?Sized,
-    {
-        match self.index.lower_bound(std::ops::Bound::Included(&value)) {
-            Some(entry) => Some(entry.value().clone()),
-            None => self
-                .index
-                .back()
-                .map(|last| last.value().clone())
-                .or_else(|| self.index.front().map(|first| first.value().clone())),
-        }
-    }
-    /// Returns `true` if the set contains an element equal to the value.
-    ///
-    /// The value may be any borrowed form of the set's element type,
-    /// but the ordering on the borrowed form *must* match the
-    /// ordering on the element type.
-    ///
-    /// # Examples
-    ///
-    /// ```
-    /// use indexset::concurrent::set::BTreeSet;
-    ///
-=======
->>>>>>> a26e239a
     /// let set = BTreeSet::from_iter([1, 2, 3]);
     /// assert_eq!(set.contains(&1), true);
     /// assert_eq!(set.contains(&4), false);
@@ -867,21 +644,12 @@
                         }
                     }
                 }
-<<<<<<< HEAD
 
                 if let Some(next_value) =
                     self.current_back_entry_iter.as_mut().and_then(|i| i.next())
                 {
                     self.last_front = Some(next_value.clone());
 
-=======
-
-                if let Some(next_value) =
-                    self.current_back_entry_iter.as_mut().and_then(|i| i.next())
-                {
-                    self.last_front = Some(next_value.clone());
-
->>>>>>> a26e239a
                     return Some(next_value);
                 }
 
@@ -894,21 +662,12 @@
                 .and_then(|i| i.next())
             {
                 self.last_front = Some(next_value.clone());
-<<<<<<< HEAD
 
                 return Some(next_value);
             } else {
                 self.current_front_entry_iter.take();
                 self.current_front_entry_guard.take();
 
-=======
-
-                return Some(next_value);
-            } else {
-                self.current_front_entry_iter.take();
-                self.current_front_entry_guard.take();
-
->>>>>>> a26e239a
                 continue;
             }
         }
@@ -967,21 +726,12 @@
                 .and_then(|i| i.next_back())
             {
                 self.last_back = Some(next_value.clone());
-<<<<<<< HEAD
 
                 return Some(next_value);
             } else {
                 self.current_back_entry_iter.take();
                 self.current_back_entry_guard.take();
 
-=======
-
-                return Some(next_value);
-            } else {
-                self.current_back_entry_iter.take();
-                self.current_back_entry_guard.take();
-
->>>>>>> a26e239a
                 continue;
             }
         }
@@ -1069,8 +819,10 @@
                             match end_bound {
                                 std::ops::Bound::Included(_) => {
                                     if position < new_guard.len() {
-                                        iter_local.nth_back(new_guard.len().wrapping_sub(position).wrapping_sub(2));
-                                    }
+                                        iter_local.nth_back(
+                                            new_guard.len().wrapping_sub(position).wrapping_sub(2),
+                                        );
+                                   }
                                 }
                                 _ => {
                                     iter_local.nth_back(new_guard.len().wrapping_sub(position));
@@ -1086,9 +838,9 @@
                             .and_then(|g| Some((g.len(), g.rank(end_bound, false))))
                         {
                             if position < len {
-                                current_front_entry_iter
-                                    .as_mut()
-                                    .and_then(|i| i.nth_back(len.wrapping_sub(position).wrapping_sub(1)));
+                                current_front_entry_iter.as_mut().and_then(|i| {
+                                    i.nth_back(len.wrapping_sub(position).wrapping_sub(1))
+                                });
                             }
                         }
                     }
@@ -1197,13 +949,9 @@
 
         let start_bound = range.start_bound();
         let end_bound = range.end_bound();
-        let potential_front_entry = self
-            .index
-            .lower_bound(start_bound);
-
-        let potential_back_entry = self
-            .index
-            .lower_bound(end_bound);
+        let potential_front_entry = self.index.lower_bound(start_bound);
+
+        let potential_back_entry = self.index.lower_bound(end_bound);
 
         let (potential_front_entry_guard, potential_front_position) =
             if let Some(front_entry) = potential_front_entry.clone() {
@@ -1229,7 +977,7 @@
                     if !Arc::ptr_eq(back_entry.value(), front_entry.value()) {
                         let new_guard = back_entry.value().lock_arc();
                         let position = new_guard.rank(end_bound, true);
-                        back_position =  {
+                        back_position = {
                             if position > 0 {
                                 position - 1
                             } else {
@@ -1254,263 +1002,6 @@
                     }
                 }
 
-<<<<<<< HEAD
-    fn into_iter(self) -> Self::IntoIter {
-        Iter::new(self)
-    }
-}
-
-pub struct Range<'a, T>
-where
-    T: Ord + Clone + Send + 'static,
-{
-    iter: Iter<'a, T>,
-}
-
-impl<'a, T> Range<'a, T>
-where
-    T: Ord + Clone + Send + 'static,
-{
-    pub fn new<Q, R>(btree: &'a BTreeSet<T>, range: R) -> Self
-    where
-        T: Borrow<Q>,
-        Q: Ord + ?Sized,
-        R: RangeBounds<Q>,
-    {
-        let _global_guard = btree.index_lock.read();
-
-        let start_bound = range.start_bound();
-        let current_front_entry = btree
-            .index
-            .lower_bound(start_bound)
-            .or_else(|| btree.index.back());
-
-        let (current_front_entry_guard, mut current_front_entry_iter) = if let Some(current_entry) =
-            current_front_entry.clone()
-        {
-            let guard = current_entry.value().lock_arc();
-            let mut iter: std::slice::Iter<'_, T> = unsafe { std::mem::transmute(guard.iter()) };
-            let position = guard.rank(start_bound, true);
-            if position < guard.len() {
-                match start_bound {
-                    std::ops::Bound::Included(_) if position == 0 => {}
-                    _ => {
-                        iter.nth(position - 1);
-                    }
-                }
-            }
-
-            (Some(guard), Some(iter))
-        } else {
-            (None, None)
-        };
-
-        let end_bound = range.end_bound();
-        let current_back_entry = btree
-            .index
-            .lower_bound(end_bound)
-            .or_else(|| btree.index.back());
-
-        let (current_back_entry_guard, current_back_entry_iter) =
-            if let Some(current_entry) = current_back_entry.clone() {
-                let mut guard = None;
-                let mut iter = None;
-
-                if let Some(front_entry) = current_front_entry.as_ref() {
-                    if !Arc::ptr_eq(current_entry.value(), front_entry.value()) {
-                        let new_guard = current_entry.value().lock_arc();
-                        let mut iter_local: std::slice::Iter<'_, T> =
-                            unsafe { std::mem::transmute(new_guard.iter()) };
-                        let position = new_guard.rank(end_bound, false);
-                        if position < new_guard.len() {
-                            match end_bound {
-                                std::ops::Bound::Included(_) => {
-                                    if position < new_guard.len() {
-                                        iter_local.nth_back(
-                                            new_guard.len().wrapping_sub(position).wrapping_sub(2),
-                                        );
-                                    }
-                                }
-                                _ => {
-                                    iter_local.nth_back(new_guard.len().wrapping_sub(position));
-                                }
-                            }
-                        }
-
-                        iter = Some(iter_local);
-                        guard = Some(new_guard);
-                    } else {
-                        if let Some((len, position)) = current_front_entry_guard
-                            .as_ref()
-                            .and_then(|g| Some((g.len(), g.rank(end_bound, false))))
-                        {
-                            if position < len {
-                                current_front_entry_iter.as_mut().and_then(|i| {
-                                    i.nth_back(len.wrapping_sub(position).wrapping_sub(1))
-                                });
-                            }
-                        }
-                    }
-                }
-
-                (guard, iter)
-            } else {
-                (None, None)
-            };
-
-        Self {
-            iter: Iter {
-                _btree: btree,
-                current_front_entry,
-                current_front_entry_guard,
-                current_front_entry_iter,
-                current_back_entry,
-                current_back_entry_guard,
-                current_back_entry_iter,
-                last_front: None,
-                last_back: None,
-            },
-        }
-    }
-}
-
-impl<'a, T> Iterator for Range<'a, T>
-where
-    T: Ord + Clone + Send + 'static,
-{
-    type Item = &'a T;
-
-    fn next(&mut self) -> Option<Self::Item> {
-        self.iter.next()
-    }
-}
-
-impl<'a, T> DoubleEndedIterator for Range<'a, T>
-where
-    T: Ord + Clone + Send + 'static,
-{
-    fn next_back(&mut self) -> Option<Self::Item> {
-        self.iter.next_back()
-    }
-}
-
-impl<'a, T> FusedIterator for Range<'a, T> where T: Ord + Clone + Send + 'static {}
-
-impl<'a, T> BTreeSet<T>
-where
-    T: Ord + Clone + Send + 'static,
-{
-    /// Gets an iterator that visits the elements in the `BTreeSet` in ascending
-    /// order.
-    ///
-    /// # Examples
-    ///
-    /// ```
-    /// use indexset::concurrent::set::BTreeSet;
-    ///
-    /// let set = BTreeSet::from_iter([1, 2, 3]);
-    /// let mut set_iter = set.iter();
-    /// assert_eq!(set_iter.next(), Some(&1));
-    /// assert_eq!(set_iter.next(), Some(&2));
-    /// assert_eq!(set_iter.next(), Some(&3));
-    /// assert_eq!(set_iter.next(), None);
-    /// ```
-    ///
-    /// Values returned by the iterator are returned in ascending order:
-    ///
-    /// ```
-    /// use indexset::concurrent::set::BTreeSet;
-    ///
-    /// let set = BTreeSet::from_iter([3, 1, 2]);
-    /// let mut set_iter = set.iter();
-    /// assert_eq!(set_iter.next(), Some(&1));
-    /// assert_eq!(set_iter.next(), Some(&2));
-    /// assert_eq!(set_iter.next(), Some(&3));
-    /// assert_eq!(set_iter.next(), None);
-    /// ```
-    pub fn iter(&'a self) -> Iter<'a, T> {
-        Iter::new(self)
-    }
-
-    pub fn range<Q, R>(&'a self, range: R) -> Range<'a, T>
-    where
-        T: Borrow<Q>,
-        Q: Ord + ?Sized,
-        R: RangeBounds<Q>,
-    {
-        Range::new(self, range)
-    }
-}
-
-impl<T> BTreeSet<T>
-where
-    T: Ord + Clone + Send + 'static,
-{
-    pub fn remove_range<R, Q>(&self, range: R)
-    where
-        Q: Ord + ?Sized,
-        T: Borrow<Q>,
-        R: RangeBounds<Q>,
-    {
-        let _global_guard = self.index_lock.write();
-
-        let start_bound = range.start_bound();
-        let end_bound = range.end_bound();
-        let potential_front_entry = self.index.lower_bound(start_bound);
-
-        let potential_back_entry = self.index.lower_bound(end_bound);
-
-        let (potential_front_entry_guard, potential_front_position) =
-            if let Some(front_entry) = potential_front_entry.clone() {
-                let mut front_position = 0;
-
-                let guard = front_entry.value().lock_arc();
-                let position = guard.rank(start_bound, true);
-                if position < guard.len() {
-                    front_position = position;
-                }
-
-                (Some(guard), front_position)
-            } else {
-                (None, 0)
-            };
-
-        let (potential_back_entry_guard, potential_back_position) =
-            if let Some(back_entry) = potential_back_entry.clone() {
-                let mut back_position = 0;
-                let mut guard = None;
-
-                if let Some(front_entry) = potential_front_entry.as_ref() {
-                    if !Arc::ptr_eq(back_entry.value(), front_entry.value()) {
-                        let new_guard = back_entry.value().lock_arc();
-                        let position = new_guard.rank(end_bound, true);
-                        back_position = {
-                            if position > 0 {
-                                position - 1
-                            } else {
-                                new_guard.len()
-                            }
-                        };
-
-                        guard = Some(new_guard);
-                    } else {
-                        if let Some((len, position)) = potential_front_entry_guard
-                            .as_ref()
-                            .and_then(|g| Some((g.len(), g.rank(end_bound, true))))
-                        {
-                            back_position = {
-                                if position > 0 {
-                                    position - 1
-                                } else {
-                                    len
-                                }
-                            }
-                        }
-                    }
-                }
-
-=======
->>>>>>> a26e239a
                 (guard, back_position)
             } else {
                 (None, 0)
@@ -1522,7 +1013,6 @@
             // But no back entry
             if let None = potential_back_entry_guard {
                 // Then we drain the front entry
-<<<<<<< HEAD
                 let adjusted_back_position = {
                     if potential_front_position > potential_back_position {
                         front_entry_guard.len()
@@ -1530,9 +1020,6 @@
                         potential_back_position
                     }
                 };
-=======
-                let adjusted_back_position = { if potential_front_position > potential_back_position { front_entry_guard.len() } else { potential_back_position } };
->>>>>>> a26e239a
                 front_entry_guard.drain(potential_front_position..adjusted_back_position);
                 // Clone the mutex
                 let old_entry_value = front_entry.value().clone();
@@ -1754,7 +1241,6 @@
         let btree = BTreeSet::from_iter((0..(DEFAULT_INNER_SIZE + 10)).into_iter());
         assert_eq!(btree.iter().count(), (0..(DEFAULT_INNER_SIZE + 10)).count());
         let start = btree
-<<<<<<< HEAD
             .range(0..DEFAULT_INNER_SIZE)
             .into_iter()
             .cloned()
@@ -1762,18 +1248,6 @@
 
         assert_eq!(start, (0..DEFAULT_INNER_SIZE).collect::<Vec<_>>());
         assert_eq!(
-=======
-                .range(0..DEFAULT_INNER_SIZE)
-                .into_iter()
-                .cloned()
-                .collect::<Vec<_>>();
-
-        assert_eq!(
-            start,
-            (0..DEFAULT_INNER_SIZE).collect::<Vec<_>>()
-        );
-        assert_eq!(
->>>>>>> a26e239a
             btree
                 .range(0..=DEFAULT_INNER_SIZE)
                 .into_iter()
@@ -1858,12 +1332,7 @@
         // And then more (512 * 3) / 2
         let from = (DEFAULT_INNER_SIZE * 3) / 2;
         btree.remove_range(from..);
-<<<<<<< HEAD
         let expected_len = expected_len - (DEFAULT_INNER_SIZE) - 5 + 10;
-=======
-        let expected_len =
-            expected_len - (DEFAULT_INNER_SIZE) - 5 + 10;
->>>>>>> a26e239a
         let actual_len = btree.len();
         assert_eq!(expected_len, actual_len);
 
@@ -2000,4 +1469,106 @@
         }
     }
 
+    #[test]
+    fn test_remove_single_element() {
+        let set = BTreeSet::<i32>::new();
+        set.insert(5);
+        assert!(set.contains(&5));
+        assert!(set.remove(&5).is_some());
+        assert!(!set.contains(&5));
+        assert!(!set.remove(&5).is_some());
+    }
+
+    #[test]
+    fn test_remove_multiple_elements() {
+        let set = BTreeSet::<i32>::new();
+        for i in 0..2048 {
+            set.insert(i);
+        }
+        for i in 0..2048 {
+            assert!(set.remove(&i).is_some());
+            assert!(!set.contains(&i));
+        }
+        assert_eq!(set.len(), 0);
+    }
+
+    #[test]
+    fn test_remove_non_existent() {
+        let set = BTreeSet::<i32>::new();
+        set.insert(5);
+        assert!(!set.remove(&10).is_some());
+        assert!(set.contains(&5));
+    }
+    #[test]
+    fn test_remove_stress() {
+        let set = Arc::new(BTreeSet::<i32>::new());
+        const NUM_ELEMENTS: i32 = 10000;
+
+        for i in 0..NUM_ELEMENTS {
+            set.insert(i);
+        }
+        assert_eq!(
+            set.len(),
+            NUM_ELEMENTS as usize,
+            "Incorrect size after insertion"
+        );
+
+        let num_threads = 8;
+        let elements_per_thread = NUM_ELEMENTS / num_threads;
+        let handles: Vec<_> = (0..num_threads)
+            .map(|t| {
+                let set = Arc::clone(&set);
+                thread::spawn(move || {
+                    for i in (t * elements_per_thread)..((t + 1) * elements_per_thread) {
+                        if i % 2 == 1 {
+                            assert!(set.remove(&i).is_some(), "Failed to remove {}", i);
+                        }
+                    }
+                })
+            })
+            .collect();
+
+        for handle in handles {
+            handle.join().unwrap();
+        }
+
+        assert_eq!(
+            set.len(),
+            NUM_ELEMENTS as usize / 2,
+            "Incorrect size after removal"
+        );
+
+        for i in 0..NUM_ELEMENTS {
+            if i % 2 == 0 {
+                assert!(set.contains(&i), "Even number {} should be in the set", i);
+            } else {
+                assert!(
+                    !set.contains(&i),
+                    "Odd number {} should not be in the set",
+                    i
+                );
+            }
+        }
+    }
+
+    #[test]
+    fn test_remove_all_elements() {
+        let set = BTreeSet::<i32>::new();
+        let n = 2048;
+
+        for i in 0..n {
+            set.insert(i);
+        }
+
+        for i in 0..n {
+            assert!(set.remove(&i).is_some(), "Failed to remove {}", i);
+        }
+
+        assert_eq!(set.len(), 0, "Set should be empty");
+
+        for i in 0..n {
+            assert!(!set.contains(&i), "Element {} should not be in the set", i);
+        }
+    }
+
 }